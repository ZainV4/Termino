plugins {
    id 'application'
    id 'org.openjfx.javafxplugin' version '0.1.0'
}

repositories {
    mavenCentral()
}

<<<<<<< HEAD
dependencies {
    // JavaFX (controls + fxml)
    implementation 'org.openjfx:javafx-controls:21'
    implementation 'org.openjfx:javafx-fxml:21'

    // ✅ Gson for JSON parsing
    implementation 'com.google.code.gson:gson:2.11.0'
    
    // Cohere official Java client
    implementation 'com.cohere:cohere-java:+'
=======
java {
    toolchain {
        languageVersion = JavaLanguageVersion.of(21) // Java 21 LTS
    }
>>>>>>> b8e1e564
}

application {
    mainClass = 'MainCenter.Main'
}

javafx {
    version = '21.0.3'
    modules = [ 'javafx.controls', 'javafx.graphics', 'javafx.fxml' ]
}

dependencies {
    implementation 'com.google.code.gson:gson:2.11.0'
}

tasks.withType(JavaCompile).configureEach {
    options.encoding = 'UTF-8'
}

sourceSets {
    main {
        java {
            srcDirs = ['src/main/java']
        }
        resources {
            srcDirs = ['src/main/resources']
        }
    }
}<|MERGE_RESOLUTION|>--- conflicted
+++ resolved
@@ -7,23 +7,10 @@
     mavenCentral()
 }
 
-<<<<<<< HEAD
-dependencies {
-    // JavaFX (controls + fxml)
-    implementation 'org.openjfx:javafx-controls:21'
-    implementation 'org.openjfx:javafx-fxml:21'
-
-    // ✅ Gson for JSON parsing
-    implementation 'com.google.code.gson:gson:2.11.0'
-    
-    // Cohere official Java client
-    implementation 'com.cohere:cohere-java:+'
-=======
 java {
     toolchain {
         languageVersion = JavaLanguageVersion.of(21) // Java 21 LTS
     }
->>>>>>> b8e1e564
 }
 
 application {
@@ -37,6 +24,9 @@
 
 dependencies {
     implementation 'com.google.code.gson:gson:2.11.0'
+    
+    // Cohere official Java client
+    implementation 'com.cohere:cohere-java:+'
 }
 
 tasks.withType(JavaCompile).configureEach {
