package MainCenter;

import javafx.application.Application;
import javafx.geometry.Insets;
import javafx.geometry.Orientation;
import javafx.geometry.Pos;
import javafx.scene.Scene;
import javafx.scene.control.*;
import javafx.scene.input.KeyCode;
import javafx.scene.input.KeyEvent;
import javafx.scene.layout.*;
import javafx.scene.paint.Color;
import javafx.scene.text.Text;
import javafx.scene.text.TextFlow;
import javafx.stage.Stage;
import javafx.stage.StageStyle;

import MainCenter.Settings.Settings;
import MainCenter.Settings.SettingsService;
import MainCenter.Settings.SettingsDialog;
import MainCenter.chat.ChatPanel;

import MainCenter.handlers.BuiltinHandlers;
import MainCenter.terminal.CommandRegistry;
import MainCenter.terminal.TerminalIO;
import MainCenter.terminal.CommandCall;
import MainCenter.terminal.CommandHandler;

import java.nio.file.Files;
import java.nio.file.Path;
import java.time.Instant;
import java.time.LocalTime;
import java.time.ZoneId;
import java.time.format.DateTimeFormatter;
import java.util.*;
import java.util.regex.Matcher;
import java.util.regex.Pattern;

/**
 * Main app with Tabbed REPL sessions.
 * - Ctrl+T: new tab
 * - Ctrl+W: close tab
 * - Ctrl+Tab / Ctrl+Shift+Tab: switch tabs
 * - Aliases (pcap/index/top/timeline/flows where/detect syn-scan/detect exfil/dns rare/graph/http suspicious/export/note/demo)
 * - Multiple commands per line using ';'
 */
public class Main extends Application {
<<<<<<< HEAD
    // UI
    private TextFlow output;
    private ScrollPane scroll;
    private TextField input;
    
    // Chat UI
    private ChatPanel chatPanel;
    private BorderPane root;
    private SplitPane splitPane;
    private double lastDividerPosition = 0.7; // Default divider position (70% terminal, 30% chat)
    private boolean chatVisible = false;
    private Button btnChat;
    private CheckBox backgroundAnalysisToggle;
    
    // history
    private final List<String> history = new ArrayList<>();
    private int histPos = 0;

    // commands
    private CommandRegistry registry;
=======
>>>>>>> b8e1e564

    // settings
    private Settings settings;
    private SettingsService settingsService;

    private final DateTimeFormatter tsFmt = DateTimeFormatter.ofPattern("HH:mm:ss");

    // ---- Aliases: user-friendly names -> real handler IDs ----
    private static final Map<String, String> ALIASES = Map.ofEntries(
            Map.entry("pcap", "net:pcap"),
            Map.entry("index", "net:index"),
            Map.entry("filter", "net:filter"),
            Map.entry("top", "net:top.talkers"),
            Map.entry("timeline", "net:timeline"),
            Map.entry("flows.where", "net:flows.where"),
            Map.entry("detect.syn-scan", "net:detect.syn_scan"),
            Map.entry("detect.exfil", "net:detect.exfil"),
            Map.entry("dns.rare", "net:dns.rare"),
            Map.entry("graph", "net:graph"),
            Map.entry("http.suspicious", "net:http.suspicious"),
            Map.entry("export", "net:export"),
            Map.entry("note", "net:note"),
            Map.entry("demo", "net:make_demo") // optional demo generator
    );

    // Keep references to sessions so we can re-apply settings
    private final List<TerminalSession> sessions = new ArrayList<>();

    @Override
    public void start(Stage stage) {
        // Load settings (persisted in ~/.fxterminal.json)
        settingsService = new SettingsService();
        settings = settingsService.load();

<<<<<<< HEAD
        // --- UI root ---
        output = new TextFlow();
        output.getStyleClass().add("output");
        output.setLineSpacing(4);

        scroll = new ScrollPane(output);
        scroll.setFitToWidth(true);
        scroll.setHbarPolicy(ScrollPane.ScrollBarPolicy.NEVER);
        scroll.getStyleClass().add("scroll");

        input = new TextField();
        input.getStyleClass().add("input");
        input.setPromptText("type a command, e.g. help");

        // Create main layout for terminal
        root = new BorderPane();
        root.setCenter(scroll);
        VBox bottom = new VBox(input);
        bottom.setPadding(new Insets(8));
        root.setBottom(bottom);
        root.getStyleClass().add("root");
        
        // Create the chat panel
        chatPanel = new ChatPanel();
        
        // Create a SplitPane for resizable panels
        splitPane = new SplitPane();
        splitPane.setOrientation(Orientation.HORIZONTAL);
        splitPane.getItems().add(root); // Add terminal as the first item
        
        // Initialize divider positions and style
        splitPane.setDividerPosition(0, 1.0); // Initially terminal takes full width
        splitPane.getStyleClass().add("terminal-split-pane");

        // --- Scene ---
        Scene scene = new Scene(splitPane, 900, 560);
        scene.getStylesheets().add(getClass().getResource("/terminal.css").toExternalForm());
        scene.setFill(Color.web("#0b0f10")); // avoid any white flash

        // --- Custom title bar (undecorated) ---
        stage.initStyle(StageStyle.UNDECORATED);
=======
        // --- Root UI ---
        BorderPane root = new BorderPane();
>>>>>>> b8e1e564

        // Title bar
        Label title = new Label(" Terminal ");
        Pane spacer = new Pane();
        HBox.setHgrow(spacer, Priority.ALWAYS);
<<<<<<< HEAD
        
        // Add chat button with an icon
        btnChat = new Button("💬");
        btnChat.getStyleClass().add("titlebar-button");
        btnChat.setTooltip(new Tooltip("Open AI Chat Assistant"));
        
=======
        Button btnNewTab = new Button("+");
        btnNewTab.getStyleClass().add("newtab"); // <— distinct look for the + button
>>>>>>> b8e1e564
        Button btnSettings = new Button("⚙");
        Button btnMin = new Button("—");
        Button btnMax = new Button("▢");
        Button btnClose = new Button("✕");
<<<<<<< HEAD

        HBox titleBar = new HBox(title, spacer, btnChat, btnSettings, btnMin, btnMax, btnClose);
=======
        HBox titleBar = new HBox(title, spacer, btnNewTab, btnSettings, btnMin, btnMax, btnClose);
>>>>>>> b8e1e564
        titleBar.getStyleClass().add("titlebar");
        root.setTop(titleBar);

        // --- Center: tabbed terminal sessions ---
        TabPane tabs = new TabPane();
        tabs.getStyleClass().add("term-tabs");   // <— make tabs pretty
        tabs.setTabClosingPolicy(TabPane.TabClosingPolicy.ALL_TABS);
        root.setCenter(tabs);

        // helper to add a new terminal tab
        Runnable addNewTab = () -> {
            TerminalSession s = new TerminalSession(settings);
            sessions.add(s);
            Tab t = new Tab("Session " + (tabs.getTabs().size() + 1), s.getRoot());
            t.setOnClosed(ev -> s.dispose());
            tabs.getTabs().add(t);
            tabs.getSelectionModel().select(t);
            s.focusInput();
        };

        // create first tab
        addNewTab.run();

        // --- Scene ---
        Scene scene = new Scene(root, 1000, 620);
        scene.getStylesheets().add(getClass().getResource("/terminal.css").toExternalForm());
        scene.setFill(Color.web("#0b0f10")); // avoid white flash
        stage.initStyle(StageStyle.UNDECORATED);
        stage.setTitle("Terminal");
        stage.setScene(scene);

        // window actions
        btnMin.setOnAction(e -> stage.setIconified(true));
        btnMax.setOnAction(e -> stage.setMaximized(!stage.isMaximized()));
        btnClose.setOnAction(e -> stage.close());
        
        // Chat button action
        btnChat.setOnAction(e -> toggleChatPanel());

        // drag window by the bar
        final double[] drag = new double[2];
        titleBar.setOnMousePressed(e -> { drag[0] = e.getScreenX() - stage.getX(); drag[1] = e.getScreenY() - stage.getY(); });
        titleBar.setOnMouseDragged(e -> { if (!stage.isMaximized()) { stage.setX(e.getScreenX() - drag[0]); stage.setY(e.getScreenY() - drag[1]); } });
        titleBar.setOnMouseClicked(e -> { if (e.getClickCount() == 2) stage.setMaximized(!stage.isMaximized()); });

        // Title bar actions
        btnNewTab.setOnAction(e -> addNewTab.run());
        btnSettings.setOnAction(e ->
                new SettingsDialog(stage, settingsService).showAndApply(settings, s -> {
                    settings = s;
                    applySettings(stage);
                    // push settings to each session
                    for (var sess : sessions) sess.applySettings(settings);
                })
        );

        // Keyboard shortcuts
        scene.addEventFilter(KeyEvent.KEY_PRESSED, e -> {
            if (e.isControlDown() && e.getCode() == KeyCode.T) { // Ctrl+T -> new tab
                addNewTab.run(); e.consume();
            } else if (e.isControlDown() && e.getCode() == KeyCode.W) { // Ctrl+W -> close tab
                if (!tabs.getTabs().isEmpty()) {
                    Tab sel = tabs.getSelectionModel().getSelectedItem();
                    if (sel != null) tabs.getTabs().remove(sel);
                }
                e.consume();
            } else if (e.isControlDown() && e.getCode() == KeyCode.TAB) { // Ctrl+Tab -> next
                if (!tabs.getTabs().isEmpty()) {
                    var sm = tabs.getSelectionModel();
                    int i = (sm.getSelectedIndex() + 1) % tabs.getTabs().size();
                    sm.select(i);
                }
                e.consume();
            } else if (e.isControlDown() && e.isShiftDown() && e.getCode() == KeyCode.TAB) { // Ctrl+Shift+Tab -> prev
                if (!tabs.getTabs().isEmpty()) {
                    var sm = tabs.getSelectionModel();
                    int i = (sm.getSelectedIndex() - 1 + tabs.getTabs().size()) % tabs.getTabs().size();
                    sm.select(i);
                }
                e.consume();
            }
        });

        applySettings(stage);
        stage.show();
    }

    /** Apply window-level settings (bg/always-on-top) */
    private void applySettings(Stage stage) {
        if (stage.getScene() == null) return;
        stage.getScene().getRoot().setStyle(String.format(
                "-fx-font-size: %dpx; -fx-bg: %s; -fx-fg: %s; -fx-muted: %s;",
                settings.fontSize, settings.bg, settings.fg, settings.border
        ));
        stage.getScene().setFill(Color.web(settings.bg));
        stage.setAlwaysOnTop(settings.alwaysOnTop);
    }

    /** Rewrite first token using our alias map (supports multi-word heads like "flows where") */
    private String rewriteAlias(String cmd) {
        if (cmd == null || cmd.isBlank()) return cmd;
        String trimmed = cmd.trim();

        // Special multi-word heads:
        if (trimmed.toLowerCase(Locale.ROOT).startsWith("flows where")) {
            String rest = trimmed.substring("flows where".length()).trim();
            return ALIASES.get("flows.where") + " " + rest;
        }
        if (trimmed.toLowerCase(Locale.ROOT).startsWith("detect syn-scan")) {
            String rest = trimmed.substring("detect syn-scan".length()).trim();
            return ALIASES.get("detect.syn-scan") + (rest.isEmpty() ? "" : " " + rest);
        }
        if (trimmed.toLowerCase(Locale.ROOT).startsWith("detect exfil")) {
            String rest = trimmed.substring("detect exfil".length()).trim();
            return ALIASES.get("detect.exfil") + (rest.isEmpty() ? "" : " " + rest);
        }
        if (trimmed.toLowerCase(Locale.ROOT).startsWith("dns rare")) {
            String rest = trimmed.substring("dns rare".length()).trim();
            return ALIASES.get("dns.rare") + (rest.isEmpty() ? "" : " " + rest);
        }
        if (trimmed.toLowerCase(Locale.ROOT).startsWith("http suspicious")) {
            String rest = trimmed.substring("http suspicious".length()).trim();
            return ALIASES.get("http.suspicious") + (rest.isEmpty() ? "" : " " + rest);
        }

        // Single-word head
        int sp = trimmed.indexOf(' ');
        String head = (sp < 0) ? trimmed : trimmed.substring(0, sp);
        String tail = (sp < 0) ? ""  : trimmed.substring(sp + 1).trim();

        String canonical = ALIASES.getOrDefault(head.toLowerCase(Locale.ROOT), head);
        return tail.isEmpty() ? canonical : (canonical + " " + tail);
    }

    public static void main(String[] args) { launch(args); }

    // =========================================================================
    //                       Terminal Session (one Tab)
    // =========================================================================
    private final class TerminalSession {
        private final TextFlow output = new TextFlow();
        private final ScrollPane scroll = new ScrollPane(output);
        private final TextField input = new TextField();
        private final BorderPane root = new BorderPane();

        // per-tab history
        private final List<String> history = new ArrayList<>();
        private int histPos = 0;

        // per-tab command registry
        private final CommandRegistry registry;

        // a session-local view of settings (copy)
        private Settings settingsRef;

        TerminalSession(Settings initial) {
            this.settingsRef = initial;

            output.getStyleClass().add("output");
            output.setLineSpacing(4);
            scroll.setFitToWidth(true);
            scroll.setHbarPolicy(ScrollPane.ScrollBarPolicy.NEVER);
            scroll.getStyleClass().add("scroll");
            input.getStyleClass().add("input");
            input.setPromptText("type a command, e.g. help");

            VBox bottom = new VBox(input);
            bottom.setPadding(new Insets(8));
            root.setCenter(scroll);
            root.setBottom(bottom);

            // Terminal I/O
            TerminalIO io = new TerminalIO() {
                @Override public void out(String line)  { appendOut(line); }
                @Override public void err(String line)  { appendErr(line); }
                @Override public void clear()           { output.getChildren().clear(); printBanner(); }
                @Override public void exit()            { clear(); }
            };

            // Registry + handlers (per tab)
            registry = new CommandRegistry(Path.of("commands"));
            registry.registerHandler(new BuiltinHandlers.Echo());
            registry.registerHandler(new BuiltinHandlers.Time());
            registry.registerHandler(new BuiltinHandlers.Clear());
            registry.registerHandler(new BuiltinHandlers.Exit());

            // Network pack
            registry.registerHandler(new NetHandlers.PcapLoad());
            registry.registerHandler(new NetHandlers.IndexBuild());
            registry.registerHandler(new NetHandlers.Filter());
            registry.registerHandler(new NetHandlers.TopTalkers());
            registry.registerHandler(new NetHandlers.Timeline());
            registry.registerHandler(new NetHandlers.FlowsWhere());
            registry.registerHandler(new NetHandlers.DetectSynScan());
            registry.registerHandler(new NetHandlers.DetectExfil()); // robust sliding window
            registry.registerHandler(new NetHandlers.DnsRare());
            registry.registerHandler(new NetHandlers.Graph());
            registry.registerHandler(new NetHandlers.HttpSuspicious());
            registry.registerHandler(new NetHandlers.Export());
            registry.registerHandler(new NetHandlers.Note());
            registry.registerHandler(new NetHandlers.MakeDemo()); // optional demo generator

            try { registry.loadAll(); }
            catch (Exception ex) { io.err("Failed to load commands: " + ex.getMessage()); }

            // Input handlers
            input.setOnAction(e -> handleEnter(io));
            input.setOnKeyPressed(e -> {
                if (e.isControlDown() && e.getCode() == KeyCode.L) { io.clear(); e.consume(); return; }
                if (e.isControlDown() && e.getCode() == KeyCode.R) {
                    try { registry.loadAll(); io.out("Commands reloaded."); }
                    catch (Exception ex) { io.err("Reload failed: " + ex.getMessage()); }
                    e.consume(); return;
                }
                if (e.getCode() == KeyCode.UP) {
                    if (!history.isEmpty()) {
                        if (histPos > 0) histPos--;
                        input.setText(history.get(histPos));
                        input.positionCaret(input.getText().length());
                    }
                    e.consume();
                } else if (e.getCode() == KeyCode.DOWN) {
                    if (!history.isEmpty()) {
                        if (histPos < history.size() - 1) {
                            histPos++;
                            input.setText(history.get(histPos));
                            input.positionCaret(input.getText().length());
                        } else {
                            histPos = history.size();
                            input.clear();
                        }
                    }
                    e.consume();
                }
            });

            applySettings(settingsRef); // per-tab styling
            printBanner();
            appendOut("Loaded commands: " + String.join(", ", registry.definedCommands()));
            appendOut("Type 'help' for a list, 'reload' after editing JSON, or 'exit' to clear this tab.");
        }

        BorderPane getRoot() { return root; }
        void focusInput() { input.requestFocus(); }
        void dispose() { /* keep if you later persist per-tab state */ }

        void applySettings(Settings s) {
            this.settingsRef = s;
            String style = String.format(
                    "-fx-font-size: %dpx; -fx-bg: %s; -fx-fg: %s; -fx-muted: %s;",
                    s.fontSize, s.bg, s.fg, s.border
            );
            root.setStyle(style);
            if (root.getScene() != null) root.getScene().setFill(Color.web(s.bg));
        }

        private void printBanner() { appendOut("Terminal ready. Drop JSON files into ./commands and type 'help'."); }

        private void appendPrompt(String cmd) {
            String pfx = (settingsRef.prompt == null || settingsRef.prompt.isBlank()) ? "λ" : settingsRef.prompt;
            Text prompt = new Text(pfx + " ");
            prompt.getStyleClass().add("prompt");
            Text text = new Text(cmd + System.lineSeparator());
            text.getStyleClass().add("inputline");
            output.getChildren().addAll(prompt, text);
            scrollToBottom();
        }

<<<<<<< HEAD
        // built-ins without JSON
        if (cmd.equalsIgnoreCase("help")) {
            io.out("Available commands: " + String.join(", ", registry.definedCommands()));
            io.out("Usage: see each JSON file's 'usage' field (e.g., echo <text>)");
            
            // Send to chat assistant for analysis if enabled
            if (chatPanel != null) {
                chatPanel.analyzeCommand(cmd);
            }
            return;
        }
        if (cmd.equalsIgnoreCase("reload")) {
            try { registry.loadAll(); io.out("Commands reloaded."); }
            catch (Exception ex) { io.err("Reload failed: " + ex.getMessage()); }
            
            // Send to chat assistant for analysis if enabled
            if (chatPanel != null) {
                chatPanel.analyzeCommand(cmd);
            }
            return;
        }

        // Dispatch the command
        registry.dispatch(cmd, io);
        
        // Send to chat assistant for analysis if enabled
        if (chatPanel != null) {
            chatPanel.analyzeCommand(cmd);
        }
        
        scrollToBottom();
    }
=======
        private void appendOut(String s) {
            if (settingsRef.showTimestamps) s = "[" + LocalTime.now().format(tsFmt) + "] " + s;
            Text t = new Text(s + System.lineSeparator());
            t.getStyleClass().add("line");
            output.getChildren().add(t);
            scrollToBottom();
        }

        private void appendErr(String s) {
            if (settingsRef.beepOnError) { try { java.awt.Toolkit.getDefaultToolkit().beep(); } catch (Throwable ignored) {} }
            Text t = new Text(s + System.lineSeparator());
            t.getStyleClass().add("error");
            output.getChildren().add(t);
            scrollToBottom();
        }

        private void scrollToBottom() {
            if (!settingsRef.autoScroll) return;
            output.requestLayout();
            scroll.layout();
            scroll.setVvalue(1.0);
        }
>>>>>>> b8e1e564

        // same alias + multi-command support as before
        private void handleEnter(TerminalIO io) {
            String line = input.getText();
            if (line == null) return;
            String full = line.trim();
            input.clear();
            if (full.isEmpty()) return;

            String[] cmds = Arrays.stream(full.split("\\s*;\\s*"))
                    .filter(s -> s != null && !s.isBlank())
                    .toArray(String[]::new);

            for (String rawCmd : cmds) {
                appendPrompt(rawCmd);
                history.add(rawCmd);
                histPos = history.size();

                String rewritten = rewriteAlias(rawCmd);

                if (rewritten.equalsIgnoreCase("help")) {
                    io.out("Available commands: " + String.join(", ", registry.definedCommands()));
                    io.out("Usage: see each JSON file's 'usage' field (e.g., echo <text>)");
                    continue;
                }
                if (rewritten.equalsIgnoreCase("reload")) {
                    try { registry.loadAll(); io.out("Commands reloaded."); }
                    catch (Exception ex) { io.err("Reload failed: " + ex.getMessage()); }
                    continue;
                }

                registry.dispatch(rewritten, io);
            }
            scrollToBottom();
        }
    }

    // =========================================================================
    //                   Embedded Network Handlers (Net pack)
    // =========================================================================
    public static final class NetHandlers {

        // --------- In-memory store ----------
        static final class Flow {
            final double ts;     // seconds epoch
            final String src, dst;
            final int sport, dport, proto; // 6=tcp, 17=udp
            final long bytes, pkts;
            final String tcpFlags;   // "0x02" etc if present
            final String dnsQname;   // may be ""
            final String dnsRcode;   // "3" for NXDOMAIN, else ""
            Flow(double ts, String src, String dst, int sport, int dport, int proto,
                 long bytes, long pkts, String tcpFlags, String dnsQname, String dnsRcode) {
                this.ts=ts; this.src=src; this.dst=dst; this.sport=sport; this.dport=dport; this.proto=proto;
                this.bytes=bytes; this.pkts=pkts; this.tcpFlags=tcpFlags==null?"":tcpFlags;
                this.dnsQname=dnsQname==null?"":dnsQname; this.dnsRcode=dnsRcode==null?"":dnsRcode;
            }
            boolean isTCP(){ return proto==6; }
            boolean isUDP(){ return proto==17; }
        }

        static final class Store {
            static Path loadedCsv = null;
            static final List<Flow> all = new ArrayList<>();
            static java.util.function.Predicate<Flow> activeFilter = f->true;
            static final List<Flow> lastResult = new ArrayList<>();
            static final List<String> notes = new ArrayList<>();
            static void setResult(Collection<Flow> r){ lastResult.clear(); lastResult.addAll(r); }
            static void clearIndex(){ all.clear(); }
        }

        // --------- CSV helpers (comment-tolerant) ----------
        static final class CSV {
            static List<String> header;
            static Map<String,Integer> index;

            static void load(Path path) throws Exception {
                Store.clearIndex();
                header = null; index = null;
                try (var br = java.nio.file.Files.newBufferedReader(path)) {
                    String line;
                    while ((line = br.readLine()) != null) {
                        // strip trailing comments (not inside quotes)
                        int hash = -1; boolean inQ=false;
                        for (int i=0;i<line.length();i++){
                            char c=line.charAt(i);
                            if (c=='"') inQ = !inQ;
                            else if (c=='#' && !inQ) { hash=i; break; }
                        }
                        if (hash>=0) line = line.substring(0, hash);
                        line = line.trim();
                        if (line.isBlank()) continue;

                        if (header == null) {
                            header = splitCsv(line);
                            index = new HashMap<>();
                            for (int i=0;i<header.size();i++) index.put(header.get(i).trim(), i);
                            continue;
                        }

                        List<String> cols = splitCsv(line);
                        double ts = parseD(cols, "ts", 0d);
                        String src = get(cols,"src","").trim();
                        String dst = get(cols,"dst","").trim();
                        int sport = (int) parseL(cols,"sport",0);
                        int dport = (int) parseL(cols,"dport",0);
                        int proto = (int) parseL(cols,"proto",0);
                        long bytes = parseL(cols,"bytes",0);
                        long pkts  = parseL(cols,"pkts",1);
                        String flags = get(cols,"tcp_flags","").trim();
                        String qn = get(cols,"dns_qname","").trim();
                        String rcRaw = get(cols,"dns_rcode","").trim();
                        String rc = rcRaw.replaceAll("\\D",""); // keep only digits
                        Store.all.add(new Flow(ts,src,dst,sport,dport,proto,bytes,pkts,flags,qn,rc));
                    }
                }
            }

<<<<<<< HEAD
    /** Apply colors, font size, and window flags from Settings */
    private void applySettings(Stage stage) {
        if (output == null || output.getScene() == null) return;
        String style = String.format(
                "-fx-font-size: %dpx; -fx-bg: %s; -fx-fg: %s; -fx-muted: %s;",
                settings.fontSize, settings.bg, settings.fg, settings.border
        );
        splitPane.setStyle(style);
        output.getScene().setFill(Color.web(settings.bg));
        stage.setAlwaysOnTop(settings.alwaysOnTop);
    }
    
    /**
     * Toggles the visibility of the chat panel by adding/removing it from the SplitPane
     */
    private void toggleChatPanel() {
        if (chatVisible) {
            // Hide chat panel
            lastDividerPosition = splitPane.getDividerPositions()[0]; // Save position before removing
            splitPane.getItems().remove(chatPanel);
            chatVisible = false;
            btnChat.getStyleClass().remove("active");
        } else {
            // Show chat panel
            splitPane.getItems().add(chatPanel);
            chatVisible = true;
            btnChat.getStyleClass().add("active");
            
            // Set the divider to the last position or default
            splitPane.setDividerPosition(0, lastDividerPosition);
            
            // Focus on chat input when opened
            chatPanel.focusInput();
        }
    }
=======
            static String get(List<String> cols, String key, String def){
                Integer idx = index.get(key); if (idx==null || idx>=cols.size()) return def;
                String v = cols.get(idx); return v==null? def : v;
            }
            static long parseL(List<String> cols, String key, long def){
                try { return Long.parseLong(get(cols,key, Long.toString(def))); } catch(Exception e){ return def; }
            }
            static double parseD(List<String> cols, String key, double def){
                try { return Double.parseDouble(get(cols,key, Double.toString(def))); } catch(Exception e){ return def; }
            }
>>>>>>> b8e1e564

            static List<String> splitCsv(String line){
                List<String> out = new ArrayList<>();
                StringBuilder cur = new StringBuilder();
                boolean inQ=false;
                for (int i=0;i<line.length();i++){
                    char c=line.charAt(i);
                    if (c=='"'){ inQ = !inQ; continue; }
                    if (c==',' && !inQ) { out.add(cur.toString()); cur.setLength(0); }
                    else cur.append(c);
                }
                out.add(cur.toString());
                return out;
            }
        }

        // --------- Filter language ----------
        static java.util.function.Predicate<Flow> parseFilter(String expr){
            if (expr==null || expr.isBlank()) return f->true;
            Deque<String> t = new ArrayDeque<>(Arrays.asList(expr.replace("(", " ( ").replace(")", " ) ").trim().split("\\s+")));
            return parseTokens(t);
        }
        static java.util.function.Predicate<Flow> parseTokens(Deque<String> q){
            java.util.function.Predicate<Flow> acc = term(q);
            while(!q.isEmpty()){
                String op = q.peek().toLowerCase();
                if ("and".equals(op) || "or".equals(op)){
                    q.poll();
                    java.util.function.Predicate<Flow> rhs = term(q);
                    acc = "and".equals(op) ? acc.and(rhs) : acc.or(rhs);
                } else break;
            }
            return acc;
        }
        static java.util.function.Predicate<Flow> term(Deque<String> q){
            String t = q.poll();
            if (t==null) return f->true;
            if ("(".equals(t)){
                java.util.function.Predicate<Flow> inner = parseTokens(q);
                q.poll(); // ')'
                return inner;
            }
            String key=t; String op=q.poll();
            if (op==null) return f->true;
            if ("=".equals(op)){
                String val = strip(q.poll());
                return testEq(key, val);
            } else if ("in".equals(op)){
                q.poll(); // '('
                List<String> vals = new ArrayList<>();
                String s;
                while(!(s=q.poll()).equals(")")){
                    if (",".equals(s)) continue;
                    vals.add(strip(s));
                }
                return testIn(key, vals);
            }
            return f->true;
        }
        static String strip(String s){ if (s==null) return ""; return s.replaceAll("^\"|\"$", ""); }
        static java.util.function.Predicate<Flow> testEq(String key, String val){
            return f -> switch (key.toLowerCase()) {
                case "proto" -> Integer.toString(f.proto).equals(val) ||
                        ("tcp".equalsIgnoreCase(val) && f.isTCP()) ||
                        ("udp".equalsIgnoreCase(val) && f.isUDP());
                case "src" -> f.src.equals(val);
                case "dst" -> f.dst.equals(val);
                case "sport" -> f.sport == tryParseInt(val,0);
                case "dport" -> f.dport == tryParseInt(val,0);
                default -> true;
            };
        }
        static java.util.function.Predicate<Flow> testIn(String key, List<String> vals){
            return f -> switch (key.toLowerCase()) {
                case "src" -> vals.contains(f.src);
                case "dst" -> vals.contains(f.dst);
                case "sport" -> vals.stream().map(v->tryParseInt(v,0)).anyMatch(v->v==f.sport);
                case "dport" -> vals.stream().map(v->tryParseInt(v,0)).anyMatch(v->v==f.dport);
                default -> false;
            };
        }

        // --------- Arg helpers ----------
        static final Pattern KV = Pattern.compile("(\\w+)=([^\\s]+)");
        static String raw(CommandCall c){
            for (String m : List.of("raw","text","input","toString")) {
                try { var mm = c.getClass().getMethod(m); Object v=mm.invoke(c); if (v!=null) return v.toString(); } catch(Exception ignore){}
            }
            return "";
        }
        static String get(CommandCall c, String key, String def){
            try { var m = c.getClass().getMethod("get", String.class); Object v = m.invoke(c, key); if (v!=null) return v.toString(); } catch(Exception ignore){}
            try { var m = c.getClass().getMethod("getString", String.class); Object v = m.invoke(c, key); if (v!=null) return v.toString(); } catch(Exception ignore){}
            String r = raw(c);
            Matcher m = KV.matcher(r);
            while (m.find()) if (m.group(1).equalsIgnoreCase(key)) return stripQuotes(m.group(2));
            return def;
        }
        static int getInt(CommandCall c, String key, int def){
            try {
                try { var m = c.getClass().getMethod("getInt", String.class); Object v = m.invoke(c, key); if (v!=null) return (int)v; } catch(Exception ignore){}
                String s = get(c, key, null); if (s==null) return def; return Integer.parseInt(s);
            } catch(Exception e){ return def; }
        }
        static long getLong(CommandCall c, String key, long def){
            try {
                try { var m = c.getClass().getMethod("getLong", String.class); Object v = m.invoke(c, key); if (v!=null) return (long)v; } catch(Exception ignore){}
                String s = get(c, key, null); if (s==null) return def; return Long.parseLong(s);
            } catch(Exception e){ return def; }
        }
        static String stripQuotes(String s){
            if (s==null) return null;
            if ((s.startsWith("\"") && s.endsWith("\"")) || (s.startsWith("'") && s.endsWith("'")))
                return s.substring(1, s.length()-1);
            return s;
        }
        static int tryParseInt(String s, int d){ try { return Integer.parseInt(s); } catch(Exception e){ return d; } }

        // --------- Formatting ----------
        static final DateTimeFormatter TS = DateTimeFormatter.ofPattern("HH:mm:ss").withZone(ZoneId.systemDefault());
        static String fmtTs(double sec){ return TS.format(Instant.ofEpochMilli((long)(sec*1000))); }

        // ===================== HANDLERS =====================

        // net:pcap  ->  pcap load file="flows.csv"
        public static final class PcapLoad implements CommandHandler {
            @Override public String id() { return "net:pcap"; }
            @Override public void execute(CommandCall call, TerminalIO io) {
                String action = get(call, "action", "load");
                String file = get(call, "file", null);

                // Allow natural "pcap load \"file\"" form (no key=val)
                String raw = raw(call);
                if ((file == null || file.isBlank()) && raw.toLowerCase(Locale.ROOT).startsWith("pcap load")) {
                    int q1 = raw.indexOf('"'), q2 = raw.lastIndexOf('"');
                    if (q1 >= 0 && q2 > q1) file = raw.substring(q1 + 1, q2);
                }

                if (!"load".equalsIgnoreCase(action) || file==null || file.isBlank()) {
                    io.err("usage: pcap load file=\"flows.csv\"   or   pcap load \"flows.csv\"");
                    return;
                }
                try {
                    Path p = Path.of(stripQuotes(file));
                    if (!Files.exists(p)) { io.err("File not found: " + p.toAbsolutePath()); return; }
                    Store.loadedCsv = p;
                    io.out("Loaded file reference: " + p.toAbsolutePath());
                } catch (Exception e){
                    io.err("pcap load failed: " + e.getMessage());
                }
            }
        }

        // net:index  ->  index build
        public static final class IndexBuild implements CommandHandler {
            @Override public String id() { return "net:index"; }
            @Override public void execute(CommandCall call, TerminalIO io) {
                String action = get(call, "action", "build");
                if (!"build".equalsIgnoreCase(action)) { io.err("usage: index build"); return; }
                if (Store.loadedCsv == null) { io.err("No file loaded. Use: pcap load \"flows.csv\""); return; }
                long t0 = System.currentTimeMillis();
                try {
                    CSV.load(Store.loadedCsv);
                    long dt = System.currentTimeMillis() - t0;
                    io.out(String.format("Index built: %,d flows in %.1fs", Store.all.size(), dt/1000.0));
                    Store.setResult(Store.all);
                } catch (Exception e){
                    io.err("index build failed: " + e.getMessage());
                }
            }
        }

        // net:filter  ->  filter proto=tcp and dport=445
        public static final class Filter implements CommandHandler {
            @Override public String id() { return "net:filter"; }
            @Override public void execute(CommandCall call, TerminalIO io) {
                String expr = get(call, "expr", null);
                if (expr == null) {
                    String r = raw(call);
                    int i = r.indexOf(' ');
                    expr = (i>0 && i<r.length()-1) ? r.substring(i+1).trim() : "";
                }
                if (expr.isBlank()) io.out("Warning: clearing global filter.");
                Store.activeFilter = parseFilter(expr);
                io.out("Filter set: " + expr);
            }
        }

        // net:top.talkers  ->  top by=bytes limit=5
        public static final class TopTalkers implements CommandHandler {
            @Override public String id() { return "net:top.talkers"; }
            @Override public void execute(CommandCall call, TerminalIO io) {
                String by = Optional.ofNullable(get(call, "by", null)).orElse("bytes");
                int limit = getInt(call, "limit", 5);
                Map<String, Long> agg = new HashMap<>();
                for (Flow f : Store.all) {
                    if (!Store.activeFilter.test(f)) continue;
                    long inc = "flows".equalsIgnoreCase(by) ? 1L : f.bytes;
                    agg.put(f.src, agg.getOrDefault(f.src,0L) + inc);
                }
                List<Map.Entry<String, Long>> list = new ArrayList<>(agg.entrySet());
                list.sort((a,b)-> Long.compare(b.getValue(), a.getValue()));
                list.stream().limit(Math.max(1,limit))
                        .forEach(e -> io.out(String.format("%-16s  %,12d %s", e.getKey(), e.getValue(), by)));
            }
        }

        // net:timeline  ->  timeline metric=bytes per=60
        public static final class Timeline implements CommandHandler {
            @Override public String id() { return "net:timeline"; }
            @Override public void execute(CommandCall call, TerminalIO io) {
                String metric = Optional.ofNullable(get(call, "metric", null)).orElse("bytes");
                int per = Math.max(1, getInt(call, "per", 60));
                NavigableMap<Long, Long> buckets = new TreeMap<>();
                for (Flow f : Store.all){
                    if (!Store.activeFilter.test(f)) continue;
                    long bucket = (long)Math.floor(f.ts/per)*per;
                    long inc = "flows".equalsIgnoreCase(metric) ? 1L : f.bytes;
                    buckets.put(bucket, buckets.getOrDefault(bucket,0L)+inc);
                }
                long max = buckets.values().stream().mapToLong(v->v).max().orElse(1);
                for (var e : buckets.entrySet()){
                    int bars = (int)Math.max(1, Math.round((40.0 * e.getValue()) / max));
                    io.out(String.format("%s  %s  (%,d)", fmtTs(e.getKey()), "#".repeat(bars), e.getValue()));
                }
            }
        }

        // net:flows.where  ->  flows where "expr"
        public static final class FlowsWhere implements CommandHandler {
            @Override public String id() { return "net:flows.where"; }
            @Override public void execute(CommandCall call, TerminalIO io) {
                String expr = get(call, "expr", null);
                if (expr == null || expr.isBlank()){
                    String r = raw(call);
                    int i = r.toLowerCase().indexOf("where");
                    if (i>=0) expr = r.substring(i+"where".length()).trim();
                    expr = stripQuotes(expr);
                }
                java.util.function.Predicate<Flow> pred = parseFilter(expr).and(Store.activeFilter);
                List<Flow> out = new ArrayList<>();
                for (Flow f: Store.all) if (pred.test(f)) out.add(f);
                Store.setResult(out);
                int shown=0;
                for (Flow f : out){
                    if (shown++>=20) break;
                    io.out(String.format("%s  %s:%d -> %s:%d  p=%d  bytes=%d  pkts=%d  flags=%s  q=%s",
                            fmtTs(f.ts), f.src, f.sport, f.dst, f.dport, f.proto, f.bytes, f.pkts, f.tcpFlags, f.dnsQname));
                }
                if (out.size()>20) io.out("... ("+out.size()+" total)");
            }
        }

        // net:detect.syn_scan  ->  detect syn-scan [src=IP] [window=120] [thr=150]
        public static final class DetectSynScan implements CommandHandler {
            @Override public String id() { return "net:detect.syn_scan"; }
            @Override public void execute(CommandCall call, TerminalIO io) {
                int window = getInt(call,"window",120);
                int thr = getInt(call,"thr",150);
                String srcLimit = get(call,"src", null);

                Map<String, NavigableMap<Long, Set<String>>> buckets = new HashMap<>();
                for (Flow f : Store.all){
                    if (!Store.activeFilter.test(f)) continue;
                    if (!f.isTCP()) continue;
                    if (srcLimit!=null && !srcLimit.equals(f.src)) continue;
                    boolean synNoAck = f.tcpFlags.contains("0x02") && !f.tcpFlags.contains("0x10");
                    if (!synNoAck) continue;
                    long t = (long)f.ts;
                    buckets.computeIfAbsent(f.src, k->new TreeMap<>());
                    buckets.get(f.src).computeIfAbsent(t, k->new HashSet<>()).add(f.dst+":"+f.dport);
                }
                List<String> offenders = new ArrayList<>();
                for (var e : buckets.entrySet()){
                    var times = e.getValue().navigableKeySet();
                    for (Long t : times){
                        long start = t-window;
                        Set<String> uniq = new HashSet<>();
                        for (var s : e.getValue().subMap(start,true,t,true).values()) uniq.addAll(s);
                        if (uniq.size() >= thr){
                            offenders.add(String.format("%s  fanout=%d  window=%ds  until=%s",
                                    e.getKey(), uniq.size(), window, fmtTs(t)));
                            break;
                        }
                    }
                }
                if (offenders.isEmpty()) io.out("No SYN scan offenders (thr="+thr+").");
                else offenders.forEach(io::out);
            }
        }

        // net:detect.exfil  ->  detect exfil <host> [window=600] [thrMB=50]  (sliding window)
        public static final class DetectExfil implements CommandHandler {
            @Override public String id() { return "net:detect.exfil"; }
            @Override public void execute(CommandCall call, TerminalIO io) {
                String host = get(call,"host", null);
                if (host==null || host.isBlank()){
                    String r = raw(call).trim();
                    String[] parts = r.split("\\s+");
                    if (parts.length>=3) host = stripQuotes(parts[2]);
                }
                if (host==null || host.isBlank()){ io.err("usage: detect exfil <host> [window=600] [thrMB=50]"); return; }

                int window = getInt(call,"window",600);
                long thrMB = getLong(call,"thrMB",50);
                long thrBytes = thrMB*1024L*1024L;

                List<long[]> points = new ArrayList<>(); // [t, bytes]
                for (Flow f : Store.all){
                    if (!Store.activeFilter.test(f)) continue;
                    if (!host.equals(f.src)) continue;
                    if (f.dst.startsWith("10.")) continue; // naive internal check
                    points.add(new long[]{ (long)f.ts, f.bytes });
                }
                if (points.isEmpty()){
                    io.out("No external egress for " + host + " under current filter.");
                    return;
                }
                points.sort(Comparator.comparingLong(a -> a[0]));

                Deque<long[]> q = new ArrayDeque<>();
                long sum = 0;
                boolean hit=false;
                for (long[] p : points){
                    long t = p[0], b = p[1];
                    q.addLast(p); sum += b;
                    while (!q.isEmpty() && q.peekFirst()[0] < t - window) {
                        sum -= q.removeFirst()[1];
                    }
                    if (sum >= thrBytes){
                        io.out(String.format(
                                "EXFIL suspected: %s  bytes=%,d (>= %,d)  window=%ds  until=%s",
                                host, sum, thrBytes, window, fmtTs(t)));
                        hit=true; break;
                    }
                }
                if (!hit) io.out("No exfil over threshold ("+thrMB+" MB).");
            }
        }

        // net:dns.rare  ->  dns rare [min=2]
        public static final class DnsRare implements CommandHandler {
            @Override public String id() { return "net:dns.rare"; }
            @Override public void execute(CommandCall call, TerminalIO io) {
                int min = getInt(call,"min",2);
                Map<String,Integer> counts = new HashMap<>();
                Map<String,Integer> nxs = new HashMap<>();
                for (Flow f : Store.all){
                    if (!Store.activeFilter.test(f)) continue;
                    if (f.dnsQname.isBlank()) continue;
                    counts.put(f.dnsQname, counts.getOrDefault(f.dnsQname,0)+1);
                    if ("3".equals(f.dnsRcode)) nxs.put(f.dnsQname, nxs.getOrDefault(f.dnsQname,0)+1);
                }
                List<Map.Entry<String,Integer>> rare = new ArrayList<>();
                for (var e : counts.entrySet()) if (e.getValue()<=min) rare.add(e);
                rare.sort(Comparator.comparingInt(Map.Entry::getValue));
                if (rare.isEmpty()){ io.out("No rare domains <= "+min); return; }
                io.out("Rare domains (<= "+min+"):");
                int shown=0;
                for (var e : rare){
                    io.out(String.format("%-50s  count=%d  NX=%d", e.getKey(), e.getValue(), nxs.getOrDefault(e.getKey(),0)));
                    if (++shown>=50) break;
                }
            }
        }

        // net:graph  ->  graph "expr"
        public static final class Graph implements CommandHandler {
            @Override public String id() { return "net:graph"; }
            @Override public void execute(CommandCall call, TerminalIO io) {
                String expr = get(call,"expr", null);
                if (expr==null || expr.isBlank()){
                    String r = raw(call);
                    int q1=r.indexOf('"'), q2=r.lastIndexOf('"');
                    if (q1>=0 && q2>q1) expr = r.substring(q1+1,q2);
                }
                if (expr==null) expr="";
                java.util.function.Predicate<Flow> pred = parseFilter(expr).and(Store.activeFilter);
                Set<String> edges = new LinkedHashSet<>();
                for (Flow f: Store.all){
                    if (!pred.test(f)) continue;
                    edges.add(f.src+" -> "+f.dst+" ["+f.dport+"/p"+f.proto+"]");
                }
                int shown=0;
                for (String e : edges){
                    io.out(e);
                    if (++shown>=50){ io.out("... ("+edges.size()+" total edges)"); break; }
                }
            }
        }

        // net:http.suspicious  ->  http suspicious (stub)
        public static final class HttpSuspicious implements CommandHandler {
            @Override public String id() { return "net:http.suspicious"; }
            @Override public void execute(CommandCall call, TerminalIO io) {
                io.out("HTTP suspicious: stub. Add UA/URI/SNI fields in CSV to enable richer rules.");
            }
        }

        // net:export  ->  export "file.csv"
        public static final class Export implements CommandHandler {
            @Override public String id() { return "net:export"; }
            @Override public void execute(CommandCall call, TerminalIO io) {
                String file = get(call,"file", null);
                if (file==null || file.isBlank()){
                    String r = raw(call).trim();
                    int sp = r.indexOf(' ');
                    if (sp>0 && sp<r.length()-1) file = stripQuotes(r.substring(sp+1).trim());
                }
                if (file==null || file.isBlank()){ io.err("usage: export \"file.csv\""); return; }
                try (var bw = new java.io.BufferedWriter(new java.io.FileWriter(file))){
                    bw.write("ts,src,dst,sport,dport,proto,bytes,pkts,tcp_flags,dns_qname,dns_rcode\n");
                    for (Flow f : Store.lastResult){
                        bw.write(String.format(java.util.Locale.ROOT,
                                "%f,%s,%s,%d,%d,%d,%d,%d,%s,%s,%s\n",
                                f.ts, f.src, f.dst, f.sport, f.dport, f.proto, f.bytes, f.pkts,
                                safeCsv(f.tcpFlags), safeCsv(f.dnsQname), safeCsv(f.dnsRcode)));
                    }
                } catch (Exception e){
                    io.err("export failed: " + e.getMessage());
                    return;
                }
                io.out("Exported "+Store.lastResult.size()+" rows -> "+file);
            }
            private String safeCsv(String s){ if (s==null) return ""; return s.replace(",", " "); }
        }

        // net:note  ->  note "text"
        public static final class Note implements CommandHandler {
            @Override public String id() { return "net:note"; }
            @Override public void execute(CommandCall call, TerminalIO io) {
                String text = get(call,"text", null);
                if (text==null || text.isBlank()){
                    String r = raw(call);
                    int i = r.indexOf(' ');
                    text = (i>0 && i<r.length()-1)? r.substring(i+1).trim() : "";
                    text = stripQuotes(text);
                }
                if (text.isBlank()){ io.err("usage: note \"text\""); return; }
                Store.notes.add(text);
                io.out("Noted: " + text);
            }
        }

        // net:make_demo  ->  demo make file="demo.csv"   (optional generator)
        public static final class MakeDemo implements CommandHandler {
            @Override public String id() { return "net:make_demo"; }
            @Override public void execute(CommandCall call, TerminalIO io) {
                String file = get(call, "file", "day1_flows_demo.csv");
                long t0 = System.currentTimeMillis()/1000L; // epoch seconds
                try (var bw = new java.io.BufferedWriter(new java.io.FileWriter(file))) {
                    bw.write("ts,src,dst,sport,dport,proto,bytes,pkts,tcp_flags,dns_qname,dns_rcode\n");
                    bw.write((t0)   +",10.1.2.10,10.1.2.23,12345,445,6,820,1,0x18,,\n");
                    bw.write((t0+5) +",10.1.2.10,10.1.2.23,12345,445,6,840,1,0x18,,\n");
                    bw.write((t0+60) +",10.1.2.23,8.8.8.8,51522,443,6,1048576,5,0x18,,\n");
                    bw.write((t0+120)+",10.1.2.23,8.8.4.4,51522,443,6,1572864,7,0x18,,\n");
                    bw.write((t0+180)+",10.1.2.23,1.1.1.1,51522,443,6,943718,4,0x18,,\n");
                    bw.write((t0+240)+",10.1.2.23,9.9.9.9,51522,443,6,524288,3,0x18,,\n");
                    int[] ports = {22,23,25,80,110,135,139,143,443,445,8080};
                    for (int i=0;i<ports.length;i++) {
                        bw.write((t0+300+i)+",10.1.2.50,10.1.2."+ (20+i) +",53000,"+ports[i]+",6,60,1,0x02,,\n");
                    }
                    bw.write((t0+400)+",10.1.2.31,10.1.2.53,53100,53,17,90,1,,odd1.bad.labs,3\n");
                    bw.write((t0+405)+",10.1.2.31,10.1.2.53,53101,53,17,90,1,,odd2.bad.labs,3\n");
                    bw.write((t0+410)+",10.1.2.31,10.1.2.53,53102,53,17,90,1,,www.google.com,0\n");
                    bw.write((t0+415)+",10.1.2.31,10.1.2.53,53103,53,17,90,1,,assets.cloudflare.com,0\n");
                    bw.write((t0+500)+",10.1.2.40,10.1.2.41,54000,3389,6,50000,10,0x18,,\n");
                    bw.write((t0+560)+",10.1.2.41,10.1.2.40,3389,54000,6,52000,10,0x18,,\n");
                } catch (Exception e) {
                    io.err("demo make failed: "+e.getMessage());
                    return;
                }
                io.out("Demo CSV written: "+file);
                io.out("Run: pcap load file=\""+file+"\"; index build; top by=bytes limit=5");
            }
        }
    }
}<|MERGE_RESOLUTION|>--- conflicted
+++ resolved
@@ -45,7 +45,6 @@
  * - Multiple commands per line using ';'
  */
 public class Main extends Application {
-<<<<<<< HEAD
     // UI
     private TextFlow output;
     private ScrollPane scroll;
@@ -66,8 +65,6 @@
 
     // commands
     private CommandRegistry registry;
-=======
->>>>>>> b8e1e564
 
     // settings
     private Settings settings;
@@ -102,7 +99,10 @@
         settingsService = new SettingsService();
         settings = settingsService.load();
 
-<<<<<<< HEAD
+        // --- Root UI ---
+        BorderPane root = new BorderPane();
+
+        // Title bar
         // --- UI root ---
         output = new TextFlow();
         output.getStyleClass().add("output");
@@ -117,71 +117,61 @@
         input.getStyleClass().add("input");
         input.setPromptText("type a command, e.g. help");
 
-        // Create main layout for terminal
+        // Create the main layout with BorderPane as the root container
         root = new BorderPane();
-        root.setCenter(scroll);
+        root.getStyleClass().add("root");
+        
+        // Bottom input area for terminal
         VBox bottom = new VBox(input);
         bottom.setPadding(new Insets(8));
-        root.setBottom(bottom);
-        root.getStyleClass().add("root");
         
         // Create the chat panel
         chatPanel = new ChatPanel();
         
-        // Create a SplitPane for resizable panels
+        // --- Center: tabbed terminal sessions ---
+        TabPane tabs = new TabPane();
+        tabs.getStyleClass().add("term-tabs");   // <— make tabs pretty
+        tabs.setTabClosingPolicy(TabPane.TabClosingPolicy.ALL_TABS);
+        
+        // Create a SplitPane for resizable panels (terminal and chat)
         splitPane = new SplitPane();
         splitPane.setOrientation(Orientation.HORIZONTAL);
-        splitPane.getItems().add(root); // Add terminal as the first item
+        splitPane.getItems().add(tabs); // Add tabs as the first item
         
         // Initialize divider positions and style
         splitPane.setDividerPosition(0, 1.0); // Initially terminal takes full width
         splitPane.getStyleClass().add("terminal-split-pane");
-
-        // --- Scene ---
-        Scene scene = new Scene(splitPane, 900, 560);
+        
+        // Place SplitPane in center of the root BorderPane
+        root.setCenter(splitPane);
+        root.setBottom(bottom);
+        
+        // Create a single scene for the application
+        Scene scene = new Scene(root, 1000, 620);
         scene.getStylesheets().add(getClass().getResource("/terminal.css").toExternalForm());
         scene.setFill(Color.web("#0b0f10")); // avoid any white flash
-
+        
         // --- Custom title bar (undecorated) ---
         stage.initStyle(StageStyle.UNDECORATED);
-=======
-        // --- Root UI ---
-        BorderPane root = new BorderPane();
->>>>>>> b8e1e564
-
-        // Title bar
+
         Label title = new Label(" Terminal ");
         Pane spacer = new Pane();
         HBox.setHgrow(spacer, Priority.ALWAYS);
-<<<<<<< HEAD
+        Button btnNewTab = new Button("+");
+        btnNewTab.getStyleClass().add("newtab"); // <— distinct look for the + button
         
         // Add chat button with an icon
         btnChat = new Button("💬");
         btnChat.getStyleClass().add("titlebar-button");
         btnChat.setTooltip(new Tooltip("Open AI Chat Assistant"));
         
-=======
-        Button btnNewTab = new Button("+");
-        btnNewTab.getStyleClass().add("newtab"); // <— distinct look for the + button
->>>>>>> b8e1e564
         Button btnSettings = new Button("⚙");
         Button btnMin = new Button("—");
         Button btnMax = new Button("▢");
         Button btnClose = new Button("✕");
-<<<<<<< HEAD
-
-        HBox titleBar = new HBox(title, spacer, btnChat, btnSettings, btnMin, btnMax, btnClose);
-=======
-        HBox titleBar = new HBox(title, spacer, btnNewTab, btnSettings, btnMin, btnMax, btnClose);
->>>>>>> b8e1e564
+        HBox titleBar = new HBox(title, spacer, btnNewTab, btnChat, btnSettings, btnMin, btnMax, btnClose);
         titleBar.getStyleClass().add("titlebar");
         root.setTop(titleBar);
-
-        // --- Center: tabbed terminal sessions ---
-        TabPane tabs = new TabPane();
-        tabs.getStyleClass().add("term-tabs");   // <— make tabs pretty
-        tabs.setTabClosingPolicy(TabPane.TabClosingPolicy.ALL_TABS);
-        root.setCenter(tabs);
 
         // helper to add a new terminal tab
         Runnable addNewTab = () -> {
@@ -197,10 +187,8 @@
         // create first tab
         addNewTab.run();
 
-        // --- Scene ---
-        Scene scene = new Scene(root, 1000, 620);
-        scene.getStylesheets().add(getClass().getResource("/terminal.css").toExternalForm());
-        scene.setFill(Color.web("#0b0f10")); // avoid white flash
+
+        
         stage.initStyle(StageStyle.UNDECORATED);
         stage.setTitle("Terminal");
         stage.setScene(scene);
@@ -231,9 +219,11 @@
         );
 
         // Keyboard shortcuts
-        scene.addEventFilter(KeyEvent.KEY_PRESSED, e -> {
+        stage.getScene().addEventFilter(KeyEvent.KEY_PRESSED, e -> {
             if (e.isControlDown() && e.getCode() == KeyCode.T) { // Ctrl+T -> new tab
                 addNewTab.run(); e.consume();
+            } else if (e.isControlDown() && e.getCode() == KeyCode.SPACE) { // Ctrl+Space -> toggle chat
+                toggleChatPanel(); e.consume();
             } else if (e.isControlDown() && e.getCode() == KeyCode.W) { // Ctrl+W -> close tab
                 if (!tabs.getTabs().isEmpty()) {
                     Tab sel = tabs.getSelectionModel().getSelectedItem();
@@ -260,6 +250,27 @@
         applySettings(stage);
         stage.show();
     }
+
+    private void toggleChatPanel() {
+            if (chatVisible) {
+                // Hide chat panel
+                lastDividerPosition = splitPane.getDividerPositions()[0]; // Save position before removing
+                splitPane.getItems().remove(chatPanel);
+                chatVisible = false;
+                btnChat.getStyleClass().remove("active");
+            } else {
+                // Show chat panel
+                splitPane.getItems().add(chatPanel);
+                chatVisible = true;
+                btnChat.getStyleClass().add("active");
+                
+                // Set the divider to the last position or default
+                splitPane.setDividerPosition(0, lastDividerPosition);
+                
+                // Focus on chat input when opened
+                chatPanel.focusInput();
+            }
+        }
 
     /** Apply window-level settings (bg/always-on-top) */
     private void applySettings(Stage stage) {
@@ -308,7 +319,6 @@
         return tail.isEmpty() ? canonical : (canonical + " " + tail);
     }
 
-    public static void main(String[] args) { launch(args); }
 
     // =========================================================================
     //                       Terminal Session (one Tab)
@@ -442,40 +452,6 @@
             scrollToBottom();
         }
 
-<<<<<<< HEAD
-        // built-ins without JSON
-        if (cmd.equalsIgnoreCase("help")) {
-            io.out("Available commands: " + String.join(", ", registry.definedCommands()));
-            io.out("Usage: see each JSON file's 'usage' field (e.g., echo <text>)");
-            
-            // Send to chat assistant for analysis if enabled
-            if (chatPanel != null) {
-                chatPanel.analyzeCommand(cmd);
-            }
-            return;
-        }
-        if (cmd.equalsIgnoreCase("reload")) {
-            try { registry.loadAll(); io.out("Commands reloaded."); }
-            catch (Exception ex) { io.err("Reload failed: " + ex.getMessage()); }
-            
-            // Send to chat assistant for analysis if enabled
-            if (chatPanel != null) {
-                chatPanel.analyzeCommand(cmd);
-            }
-            return;
-        }
-
-        // Dispatch the command
-        registry.dispatch(cmd, io);
-        
-        // Send to chat assistant for analysis if enabled
-        if (chatPanel != null) {
-            chatPanel.analyzeCommand(cmd);
-        }
-        
-        scrollToBottom();
-    }
-=======
         private void appendOut(String s) {
             if (settingsRef.showTimestamps) s = "[" + LocalTime.now().format(tsFmt) + "] " + s;
             Text t = new Text(s + System.lineSeparator());
@@ -498,7 +474,33 @@
             scroll.layout();
             scroll.setVvalue(1.0);
         }
->>>>>>> b8e1e564
+
+        // Terminal session uses its own applySettings method
+
+        /**
+         * Toggles the visibility of the chat panel by adding/removing it from the SplitPane
+         */
+        private void toggleChatPanel() {
+            if (chatVisible) {
+                // Hide chat panel
+                lastDividerPosition = splitPane.getDividerPositions()[0]; // Save position before removing
+                splitPane.getItems().remove(chatPanel);
+                chatVisible = false;
+                btnChat.getStyleClass().remove("active");
+            } else {
+                // Show chat panel
+                splitPane.getItems().add(chatPanel);
+                chatVisible = true;
+                btnChat.getStyleClass().add("active");
+                
+                // Set the divider to the last position or default
+                splitPane.setDividerPosition(0, lastDividerPosition);
+                
+                // Focus on chat input when opened
+                chatPanel.focusInput();
+            }
+        }
+
 
         // same alias + multi-command support as before
         private void handleEnter(TerminalIO io) {
@@ -617,43 +619,6 @@
                 }
             }
 
-<<<<<<< HEAD
-    /** Apply colors, font size, and window flags from Settings */
-    private void applySettings(Stage stage) {
-        if (output == null || output.getScene() == null) return;
-        String style = String.format(
-                "-fx-font-size: %dpx; -fx-bg: %s; -fx-fg: %s; -fx-muted: %s;",
-                settings.fontSize, settings.bg, settings.fg, settings.border
-        );
-        splitPane.setStyle(style);
-        output.getScene().setFill(Color.web(settings.bg));
-        stage.setAlwaysOnTop(settings.alwaysOnTop);
-    }
-    
-    /**
-     * Toggles the visibility of the chat panel by adding/removing it from the SplitPane
-     */
-    private void toggleChatPanel() {
-        if (chatVisible) {
-            // Hide chat panel
-            lastDividerPosition = splitPane.getDividerPositions()[0]; // Save position before removing
-            splitPane.getItems().remove(chatPanel);
-            chatVisible = false;
-            btnChat.getStyleClass().remove("active");
-        } else {
-            // Show chat panel
-            splitPane.getItems().add(chatPanel);
-            chatVisible = true;
-            btnChat.getStyleClass().add("active");
-            
-            // Set the divider to the last position or default
-            splitPane.setDividerPosition(0, lastDividerPosition);
-            
-            // Focus on chat input when opened
-            chatPanel.focusInput();
-        }
-    }
-=======
             static String get(List<String> cols, String key, String def){
                 Integer idx = index.get(key); if (idx==null || idx>=cols.size()) return def;
                 String v = cols.get(idx); return v==null? def : v;
@@ -664,7 +629,6 @@
             static double parseD(List<String> cols, String key, double def){
                 try { return Double.parseDouble(get(cols,key, Double.toString(def))); } catch(Exception e){ return def; }
             }
->>>>>>> b8e1e564
 
             static List<String> splitCsv(String line){
                 List<String> out = new ArrayList<>();
@@ -1142,4 +1106,6 @@
             }
         }
     }
+
+    public static void main(String[] args) { launch(args); }
 }