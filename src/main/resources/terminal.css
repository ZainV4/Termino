--- conflicted
+++ resolved
@@ -46,7 +46,6 @@
   -fx-focus-color: transparent;
   -fx-faint-focus-color: transparent;
 }
-<<<<<<< HEAD
 .titlebar .button:hover {
   -fx-background-color: rgba(1, 246, 86, 0.15);
 }
@@ -56,42 +55,16 @@
 .titlebar .button.active {
   -fx-background-color: rgba(1, 246, 86, 0.3);
 }
-=======
-.titlebar .button:hover   { -fx-background-color: rgba(255,255,255,0.04); }
-.titlebar .button:pressed { -fx-background-color: rgba(255,255,255,0.08); }
-
->>>>>>> b8e1e564
 /* make close feel dangerous on hover */
 .titlebar .button:last-child:hover {
   -fx-background-color: #8b0000;
   -fx-text-fill: white;
 }
 
-<<<<<<< HEAD
 .titlebar-button {
   -fx-font-size: 16px;
 }
 
-
-
-/* ===========================
-   Global colors / looked-up vars
-   =========================== */
-.root {
-  /* looked-up colors you can reuse below */
-  -fx-bg: #0b0f10;        /* background */
-  -fx-fg: #01f656;        /* primary green */
-  -fx-muted: #111518;     /* subtle borders */
-  -fx-fg-dim: #19924a;    /* dimmed green for prompts/placeholders */
-
-  -fx-background-color: -fx-bg;
-  -fx-text-fill: -fx-fg;  /* affects Labeled controls */
-}
-
-/* make all common containers inherit the dark bg */
-.border-pane, .vbox, .text-flow {
-  -fx-background-color: -fx-bg;
-=======
 /* visually separate the + new-tab button */
 .titlebar .button.newtab {
   -fx-background-radius: 6;
@@ -99,7 +72,6 @@
   -fx-border-color: -fx-muted;
   -fx-border-width: 1;
   -fx-padding: 2 8;
->>>>>>> b8e1e564
 }
 
 /* ---------- ScrollPane / Output ---------- */
@@ -231,8 +203,13 @@
 /* content area */
 .term-tabs .tab-content-area {
   -fx-background-color: -fx-bg;
-<<<<<<< HEAD
-}
+  -fx-padding: 0;
+  -fx-border-color: -fx-muted;  /* subtle line below tabs */
+  -fx-border-width: 1 0 0 0;
+}
+
+/* keep headers region transparent (no gray bars) */
+.term-tabs .headers-region { -fx-background-color: transparent; }
 
 /* Chat panel styles */
 .chat-panel {
@@ -322,13 +299,4 @@
 .terminal-split-pane > .split-pane-divider:pressed {
   -fx-background-color: #01f656;
   -fx-opacity: 1.0;
-}
-=======
-  -fx-padding: 0;
-  -fx-border-color: -fx-muted;  /* subtle line below tabs */
-  -fx-border-width: 1 0 0 0;
-}
-
-/* keep headers region transparent (no gray bars) */
-.term-tabs .headers-region { -fx-background-color: transparent; }
->>>>>>> b8e1e564
+}